--- conflicted
+++ resolved
@@ -42,13 +42,10 @@
 transcription and a **Save** button to export the result to a text file.
 Speaker diarization results are displayed as "話者A", "話者B" and so on for
 clarity when multiple speakers are detected.
-<<<<<<< HEAD
 Audio is preprocessed with FFmpeg filters (`highpass`, `lowpass`, `loudnorm`,
 `afftdn`) before transcription. The GUI lets you tune these filter values or
 choose from presets such as **会議室** or **電話** to match your recording
 environment. Diarization thresholds can also be adjusted for noisy audio.
-=======
->>>>>>> af8b765f
 
 ## Building executables
 Run the helper script which uses PyInstaller on Windows and directory packaging on macOS:
