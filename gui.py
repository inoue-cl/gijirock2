import os
from dotenv import load_dotenv
from PySide6 import QtWidgets, QtCore
from PySide6.QtCore import QLibraryInfo
from main import transcribe, format_segments


def set_qt_plugin_path():
    if 'QT_PLUGIN_PATH' in os.environ:
        return
    plugin_path = QLibraryInfo.path(QLibraryInfo.PluginsPath)
    if os.path.isdir(plugin_path):
        os.environ['QT_PLUGIN_PATH'] = plugin_path


class TranscribeThread(QtCore.QThread):
    finished = QtCore.Signal(str)

    def __init__(self, path: str, model: str, params: dict):
        super().__init__()
        self.path = path
        self.model = model
        self.params = params

    def run(self):
        try:
            segments = transcribe(self.path, self.model,
                                  threshold=self.params.get('threshold', 0.5),
                                  min_cluster_size=self.params.get('cluster_size', 15),
                                  min_on=self.params.get('min_on', 0.5),
                                  min_off=self.params.get('min_off', 0.5),
                                  hp=self.params.get('highpass', 80),
                                  lp=self.params.get('lowpass', 8000),
                                  nf=self.params.get('noise_floor', -25))
            result = format_segments(segments)
        except Exception as e:
            result = f"Error: {e}"
        self.finished.emit(result)


class FileDropEdit(QtWidgets.QLineEdit):
    """QLineEdit that accepts drag-and-drop of audio files."""

    AUDIO_EXT = {'.wav', '.mp3', '.m4a'}

    def __init__(self):
        super().__init__()
        self.setAcceptDrops(True)

    def dragEnterEvent(self, event):
        if event.mimeData().hasUrls():
            urls = event.mimeData().urls()
            if urls and urls[0].toLocalFile().lower().endswith(tuple(self.AUDIO_EXT)):
                event.acceptProposedAction()
                return
        event.ignore()

    def dropEvent(self, event):
        if event.mimeData().hasUrls():
            path = event.mimeData().urls()[0].toLocalFile()
            if path:
                self.setText(path)

class TranscriberGUI(QtWidgets.QWidget):
    MODELS = [
        "openai/whisper-small",
        "openai/whisper-medium",
        "openai/whisper-large-v3",
        "distil-whisper/distil-medium.en",
    ]

    def __init__(self):
        super().__init__()
        self.setWindowTitle('Transcriber GUI')
        self.layout = QtWidgets.QVBoxLayout(self)

        self.model_combo = QtWidgets.QComboBox()
        self.model_combo.addItems(self.MODELS)

        self.file_edit = FileDropEdit()
        self.file_edit.setPlaceholderText('Drop audio file or browse')
        self.browse_btn = QtWidgets.QPushButton('Browse')
        self.threshold_spin = QtWidgets.QDoubleSpinBox()
        self.threshold_spin.setRange(0.0, 1.0)
        self.threshold_spin.setSingleStep(0.1)
        self.threshold_spin.setValue(0.5)
        self.preset_combo = QtWidgets.QComboBox()
        self.preset_combo.addItems(['Default', 'Noisy', 'Clean'])
        self.audio_preset_combo = QtWidgets.QComboBox()
        self.audio_preset_combo.addItems(['Default', '会議室', '電話', '屋外'])
        self.cluster_spin = QtWidgets.QSpinBox()
        self.cluster_spin.setRange(1, 50)
        self.cluster_spin.setValue(15)
        self.min_on_spin = QtWidgets.QDoubleSpinBox()
        self.min_on_spin.setRange(0.0, 2.0)
        self.min_on_spin.setSingleStep(0.1)
        self.min_on_spin.setValue(0.5)
        self.min_off_spin = QtWidgets.QDoubleSpinBox()
        self.min_off_spin.setRange(0.0, 2.0)
        self.min_off_spin.setSingleStep(0.1)
        self.min_off_spin.setValue(0.5)
        self.highpass_spin = QtWidgets.QSpinBox()
        self.highpass_spin.setRange(20, 300)
        self.highpass_spin.setValue(80)
        self.lowpass_spin = QtWidgets.QSpinBox()
        self.lowpass_spin.setRange(2000, 20000)
        self.lowpass_spin.setValue(8000)
        self.noise_spin = QtWidgets.QSpinBox()
        self.noise_spin.setRange(-40, -5)
        self.noise_spin.setValue(-25)

        self.run_btn = QtWidgets.QPushButton('Run')
        self.progress = QtWidgets.QProgressBar()
        self.progress.setValue(0)
        self.output = QtWidgets.QTextEdit()
        self.output.setReadOnly(True)
        self.save_btn = QtWidgets.QPushButton('Save')
        self.save_btn.setEnabled(False)
<<<<<<< HEAD

        self.apply_preset('Default')
        self.apply_audio_preset('Default')
=======
>>>>>>> af8b765f

        self.layout.addWidget(self.model_combo)
        self.layout.addWidget(self.preset_combo)
        self.layout.addWidget(self.audio_preset_combo)
        file_layout = QtWidgets.QHBoxLayout()
        file_layout.addWidget(self.file_edit)
        file_layout.addWidget(self.browse_btn)
        self.layout.addLayout(file_layout)
        param_layout = QtWidgets.QFormLayout()
        param_layout.addRow('Threshold', self.threshold_spin)
        param_layout.addRow('Cluster Size', self.cluster_spin)
        param_layout.addRow('Min On', self.min_on_spin)
        param_layout.addRow('Min Off', self.min_off_spin)
        param_layout.addRow('Highpass', self.highpass_spin)
        param_layout.addRow('Lowpass', self.lowpass_spin)
        param_layout.addRow('Noise Floor', self.noise_spin)
        self.layout.addLayout(param_layout)
        self.layout.addWidget(self.run_btn)
        self.layout.addWidget(self.progress)
        self.layout.addWidget(self.output)
        self.layout.addWidget(self.save_btn)

        self.browse_btn.clicked.connect(self.select_file)
        self.run_btn.clicked.connect(self.start_transcription)
        self.save_btn.clicked.connect(self.save_text)
<<<<<<< HEAD
        self.preset_combo.currentTextChanged.connect(self.apply_preset)
        self.audio_preset_combo.currentTextChanged.connect(self.apply_audio_preset)
=======
>>>>>>> af8b765f

        load_dotenv()
        self.thread = None
        self.current_text = ''
<<<<<<< HEAD

    def apply_preset(self, name: str):
        if name == 'Noisy':
            self.threshold_spin.setValue(0.3)
            self.min_on_spin.setValue(0.3)
            self.min_off_spin.setValue(0.3)
        elif name == 'Clean':
            self.threshold_spin.setValue(0.6)
            self.min_on_spin.setValue(0.5)
            self.min_off_spin.setValue(0.5)
        else:
            self.threshold_spin.setValue(0.5)
            self.min_on_spin.setValue(0.5)
            self.min_off_spin.setValue(0.5)

    def apply_audio_preset(self, name: str):
        if name == '会議室':
            self.highpass_spin.setValue(80)
            self.lowpass_spin.setValue(8000)
            self.noise_spin.setValue(-20)
        elif name == '電話':
            self.highpass_spin.setValue(200)
            self.lowpass_spin.setValue(4000)
            self.noise_spin.setValue(-25)
        elif name == '屋外':
            self.highpass_spin.setValue(100)
            self.lowpass_spin.setValue(6000)
            self.noise_spin.setValue(-15)
        else:
            self.highpass_spin.setValue(80)
            self.lowpass_spin.setValue(8000)
            self.noise_spin.setValue(-25)
=======
>>>>>>> af8b765f

    def select_file(self):
        path, _ = QtWidgets.QFileDialog.getOpenFileName(self, 'Select Audio')
        if path:
            self.file_edit.setText(path)

    def start_transcription(self):
        if not self.file_edit.text():
            return
        self.run_btn.setEnabled(False)
        self.save_btn.setEnabled(False)
        self.progress.setRange(0, 0)
        model = self.model_combo.currentText()
        path = self.file_edit.text()
        self.output.setPlainText('Running...')

        params = {
            'threshold': self.threshold_spin.value(),
            'cluster_size': self.cluster_spin.value(),
            'min_on': self.min_on_spin.value(),
            'min_off': self.min_off_spin.value(),
            'highpass': self.highpass_spin.value(),
            'lowpass': self.lowpass_spin.value(),
            'noise_floor': self.noise_spin.value(),
        }
        self.thread = TranscribeThread(path, model, params)
        self.thread.finished.connect(self.display_result)
        self.thread.start()

    def display_result(self, text):
        self.output.setPlainText(text)
        self.current_text = text
        self.run_btn.setEnabled(True)
        self.save_btn.setEnabled(True)
        self.progress.setRange(0, 1)
        self.progress.setValue(1)

    def save_text(self):
        if not self.current_text:
            return
        path, _ = QtWidgets.QFileDialog.getSaveFileName(self, 'Save Text', filter='Text Files (*.txt)')
        if path:
            with open(path, 'w', encoding='utf-8') as f:
                f.write(self.current_text)


def main():
    set_qt_plugin_path()
    app = QtWidgets.QApplication([])
    dlg = TranscriberGUI()
    dlg.show()
    app.exec()

if __name__ == '__main__':
    main()<|MERGE_RESOLUTION|>--- conflicted
+++ resolved
@@ -116,12 +116,9 @@
         self.output.setReadOnly(True)
         self.save_btn = QtWidgets.QPushButton('Save')
         self.save_btn.setEnabled(False)
-<<<<<<< HEAD
 
         self.apply_preset('Default')
         self.apply_audio_preset('Default')
-=======
->>>>>>> af8b765f
 
         self.layout.addWidget(self.model_combo)
         self.layout.addWidget(self.preset_combo)
@@ -147,16 +144,12 @@
         self.browse_btn.clicked.connect(self.select_file)
         self.run_btn.clicked.connect(self.start_transcription)
         self.save_btn.clicked.connect(self.save_text)
-<<<<<<< HEAD
         self.preset_combo.currentTextChanged.connect(self.apply_preset)
         self.audio_preset_combo.currentTextChanged.connect(self.apply_audio_preset)
-=======
->>>>>>> af8b765f
 
         load_dotenv()
         self.thread = None
         self.current_text = ''
-<<<<<<< HEAD
 
     def apply_preset(self, name: str):
         if name == 'Noisy':
@@ -189,8 +182,6 @@
             self.highpass_spin.setValue(80)
             self.lowpass_spin.setValue(8000)
             self.noise_spin.setValue(-25)
-=======
->>>>>>> af8b765f
 
     def select_file(self):
         path, _ = QtWidgets.QFileDialog.getOpenFileName(self, 'Select Audio')
